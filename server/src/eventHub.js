// Simple publish/subscribe event hub for mission events
const subscribers = new Map();
const globalSubscribers = new Set();

export function subscribe(missionId, cb) {
  if (!subscribers.has(missionId)) subscribers.set(missionId, new Set());
  subscribers.get(missionId).add(cb);
  return () => {
    const s = subscribers.get(missionId);
    if (s) {
      s.delete(cb);
      if (s.size === 0) subscribers.delete(missionId);
    }
  };
}

export function subscribeAll(cb) {
  globalSubscribers.add(cb);
  return () => globalSubscribers.delete(cb);
}

export function publish(missionId, event) {
  // Notify mission-specific subscribers
  const s = subscribers.get(missionId);
  if (s) {
    for (const cb of s) {
<<<<<<< HEAD
      try { cb(event); } catch { /* ignore subscriber errors */ }
=======
      try { cb(event); } catch (e) { /* ignore subscriber errors */ }
>>>>>>> 86562974
    }
  }

  // Notify global subscribers
  for (const cb of globalSubscribers) {
<<<<<<< HEAD
    try { cb({ missionId, ...event }); } catch { /* ignore */ }
=======
    try { cb({ missionId, ...event }); } catch (e) { /* ignore */ }
>>>>>>> 86562974
  }
}

export default { subscribe, subscribeAll, publish };<|MERGE_RESOLUTION|>--- conflicted
+++ resolved
@@ -24,21 +24,13 @@
   const s = subscribers.get(missionId);
   if (s) {
     for (const cb of s) {
-<<<<<<< HEAD
-      try { cb(event); } catch { /* ignore subscriber errors */ }
-=======
       try { cb(event); } catch (e) { /* ignore subscriber errors */ }
->>>>>>> 86562974
     }
   }
 
   // Notify global subscribers
   for (const cb of globalSubscribers) {
-<<<<<<< HEAD
-    try { cb({ missionId, ...event }); } catch { /* ignore */ }
-=======
     try { cb({ missionId, ...event }); } catch (e) { /* ignore */ }
->>>>>>> 86562974
   }
 }
 
