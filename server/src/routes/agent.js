--- conflicted
+++ resolved
@@ -49,11 +49,7 @@
     orchestrator.startMission(missionId, missionContract, (log) => {
       const conns = activeStreams.get(missionId) || [];
       conns.forEach((c) => {
-<<<<<<< HEAD
-        try { c.write(`data: ${JSON.stringify(log)}\n\n`); } catch { /* ignore */ }
-=======
         try { c.write(`data: ${JSON.stringify(log)}\n\n`); } catch (e) { /* ignore */ }
->>>>>>> 86562974
       });
     });
     return res.json({ missionId });
