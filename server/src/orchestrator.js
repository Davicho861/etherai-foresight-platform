import { getChromaClient, getNeo4jDriver } from './database.js';
import { MetatronAgent } from './agents.js';
import { publish } from './eventHub.js';
<<<<<<< HEAD
import GdeltIntegration from './integrations/GdeltIntegration.js';
import WorldBankIntegration from './integrations/WorldBankIntegration.js';
=======
>>>>>>> 86562974

const activeMissions = new Map();

class MetatronOrchestrator {
  constructor() {
    this.chromaClient = getChromaClient();
    this.neo4jDriver = getNeo4jDriver();
    this.crews = {
      planning: new MetatronAgent('PlanningCrew'),
      development: new MetatronAgent('DevelopmentCrew'),
      quality: new MetatronAgent('QualityCrew'),
      deployment: new MetatronAgent('DeploymentCrew'),
    };
    this.ethicsCouncil = new MetatronAgent('EthicsCouncil');
    this.oracle = new MetatronAgent('Oracle');
<<<<<<< HEAD
    this.kairos = new MetatronAgent('Kairos');
    this.cerberus = new MetatronAgent('Cerberus'); // SecurityCrew
    this.perpetualFlows = {
      autoPreservation: { active: false, lastRun: null, intervalId: null },
      knowledge: { active: false, lastRun: null, intervalId: null },
      prophecy: { active: false, lastRun: null, intervalId: null }
    };
    this.riskIndices = {}; // Store current risk indices
    this.activityFeed = []; // Feed of activities

    // Start Eternal Vigilance
    this.startEternalVigilance();
  }

  async startMission(missionId, missionContract, logCallback) {
    activeMissions.set(missionId, { logs: [], status: 'running' });

    const log = (task) => {
      logCallback(task);
      publish(missionId, task);
      const mission = activeMissions.get(missionId);
      if (mission) {
        mission.logs.push(task);
      }
      // Persist log to Chroma (best-effort)
      try {
        if (this.chromaClient && this.chromaClient.upsertLog) {
          this.chromaClient.upsertLog(missionId, task).catch(() => {});
        }
      } catch { /* ignore persistence errors */ }
      // Persist to Neo4j (best-effort): create a Mission node and a Log node
      try {
        if (this.neo4jDriver) {
          const session = this.neo4jDriver.session();
          const q = `MERGE (m:Mission {id: $missionId})
                     MERGE (l:Log {id: $logId})
                     SET l += $logProps
                     MERGE (m)-[:HAS_LOG]->(l)`;
          const params = {
            missionId,
            logId: task.taskId || (`log-${Date.now()}-${Math.floor(Math.random()*10000)}`),
            logProps: { ...task, ts: Date.now() }
          };
          // Ensure we catch async errors from the driver so they don't become unhandled
          session.run(q, params).catch(() => { /* ignore runtime errors */ }).finally(() => session.close());
        }
      } catch { /* ignore neo4j errors */ }
    };

    try {
      log({ taskId: 'ethics-council', description: 'Consultando al Consejo de Ética...', status: 'in_progress' });
      const ethicalApproval = await this.ethicsCouncil.run(missionContract);
      if (!ethicalApproval.approved) {
        throw new Error(`Misión rechazada por el Consejo de Ética: ${ethicalApproval.reason}`);
      }
      log({ taskId: 'ethics-council', description: 'Misión aprobada por el Consejo de Ética.', status: 'completed' });

      log({ taskId: 'oracle', description: 'Consultando al Oráculo para un informe de Pre-Mortem...', status: 'in_progress' });
      const preMortemReport = await this.oracle.run(missionContract);
      log({ taskId: 'oracle', description: `Informe de Pre-Mortem recibido: ${preMortemReport.summary}`, status: 'completed' });

      log({ taskId: 'planning-crew', description: 'La Crew de Planificación está diseñando el plan de ejecución...', status: 'in_progress' });
      const executionPlan = await this.crews.planning.run({ missionContract, preMortemReport });
      log({ taskId: 'planning-crew', description: 'Plan de ejecución creado.', status: 'completed' });

      log({ taskId: 'development-crew', description: 'La Crew de Desarrollo está implementando la solución...', status: 'in_progress' });
      const developmentResult = await this.crews.development.run({ executionPlan });
      log({ taskId: 'development-crew', description: 'Implementación completada.', status: 'completed' });

      log({ taskId: 'quality-crew', description: 'La Crew de Calidad está verificando la solución...', status: 'in_progress' });
      const qualityResult = await this.crews.quality.run({ developmentResult });
      log({ taskId: 'quality-crew', description: 'Verificación de calidad completada.', status: 'completed' });

      log({ taskId: 'deployment-crew', description: 'La Crew de Despliegue está desplegando la solución...', status: 'in_progress' });
      await this.crews.deployment.run({ qualityResult });
      log({ taskId: 'deployment-crew', description: 'Despliegue completado.', status: 'completed' });

      // Special flow: if this is the genesis Tyche mission, create the Tyche agent and run it
      if (missionContract && missionContract.id === 'genesis-tyche') {
        log({ taskId: 'tyche-init', description: 'Inicializando agente Tyche...', status: 'in_progress' });
        const tyche = new MetatronAgent('Tyche');
        const tycheResult = await tyche.run({ context: 'Analizar flaky tests en repositorio local y proponer correcciones.' });
        log({ taskId: 'tyche', description: `Tyche result: ${JSON.stringify(tycheResult)}`, status: 'completed' });

        // If Tyche provided a fix, simulate creating a local PR by writing to tmp/
        try {
          const fs = await import('fs');
          const path = await import('path');
          const prContent = `Tyche suggested fix:\n${JSON.stringify(tycheResult, null, 2)}\n`;
          const outDir = path.resolve(process.cwd(), 'tmp', 'tyche');
          if (!fs.existsSync(outDir)) fs.mkdirSync(outDir, { recursive: true });
          const prFile = path.join(outDir, `tyche_pr_${Date.now()}.txt`);
          fs.writeFileSync(prFile, prContent);
          log({ taskId: 'tyche-pr', description: `PR simulado creado: ${prFile}`, status: 'completed' });
        } catch (e) {
          log({ taskId: 'tyche-pr', description: `Error al crear PR simulado: ${e.message}`, status: 'error' });
        }
      }

      // Special flow: if this is the prophecy mission, execute the mission agents
      if (missionContract && missionContract.id === 'prophecy-001-latam-social-climate') {
        const countries = ['COL', 'PER', 'ARG']; // Colombia, Peru, Argentina
        const startDate = '2024-01-01';
        const endDate = '2024-12-31';
        const startYear = '2023';
        const endYear = '2024';

        log({ taskId: 'data-acquisition', description: 'Adquiriendo datos climáticos, sociales y económicos...', status: 'in_progress' });
        const dataAcquisitionAgent = new MetatronAgent('DataAcquisitionAgent');
        await dataAcquisitionAgent.run({});

        // Acquire climate data
        const climateData = {};
        for (const country of countries) {
          // Mock climate data for LATAM countries
          climateData[country] = [
            { month: 'Jan', droughtRisk: 0.3, temperature: 28 },
            { month: 'Feb', droughtRisk: 0.4, temperature: 29 },
            { month: 'Mar', droughtRisk: 0.6, temperature: 27 },
            { month: 'Apr', droughtRisk: 0.7, temperature: 26 },
            { month: 'May', droughtRisk: 0.8, temperature: 25 },
            { month: 'Jun', droughtRisk: 0.9, temperature: 24 }
          ];
        }

        // Acquire social data using GDELT
        const gdelt = new GdeltIntegration();
        const socialData = {};
        for (const country of countries) {
          socialData[country] = await gdelt.getSocialEvents(country, startDate, endDate);
        }

        // Acquire economic data using World Bank
        const worldBank = new WorldBankIntegration();
        const economicData = {};
        for (const country of countries) {
          economicData[country] = await worldBank.getKeyEconomicData(country, startYear, endYear);
        }

        log({ taskId: 'data-acquisition', description: 'Datos adquiridos exitosamente.', status: 'completed' });

        log({ taskId: 'signal-analysis', description: 'Analizando señales de riesgo...', status: 'in_progress' });
        const signalAnalysisAgent = new MetatronAgent('SignalAnalysisAgent');
        await signalAnalysisAgent.run({ climateData, socialData, economicData });
        log({ taskId: 'signal-analysis', description: 'Análisis de señales completado.', status: 'completed' });

        log({ taskId: 'correlation-analysis', description: 'Analizando correlaciones entre datos...', status: 'in_progress' });
        const correlationAgent = new MetatronAgent('CorrelationAgent');
        const correlations = {};
        for (const country of countries) {
          const corrResult = await correlationAgent.run({
            climateData: climateData[country],
            socialData: socialData[country],
            economicData: economicData[country]
          });
          correlations[country] = corrResult;
        }
        log({ taskId: 'correlation-analysis', description: 'Análisis de correlaciones completado.', status: 'completed' });

        log({ taskId: 'risk-assessment', description: 'Evaluando índices de riesgo...', status: 'in_progress' });
        const riskAssessmentAgent = new MetatronAgent('RiskAssessmentAgent');
        const riskAssessments = {};
        for (const country of countries) {
          const riskResult = await riskAssessmentAgent.run({ correlations: correlations[country] });
          riskAssessments[country] = riskResult;
        }
        log({ taskId: 'risk-assessment', description: 'Evaluación de riesgos completada.', status: 'completed' });

        log({ taskId: 'report-generation', description: 'Generando informe de inteligencia...', status: 'in_progress' });
        const reportGenerationAgent = new MetatronAgent('ReportGenerationAgent');
        await reportGenerationAgent.run({ riskAssessments, correlations });

        // Generate the INTELLIGENCE_REPORT_001.md
        const fs = await import('fs');
        const path = await import('path');
        const reportContent = `# INTELLIGENCE_REPORT_001: Riesgo de Inestabilidad Social en LATAM

## Resumen Ejecutivo
Este informe presenta la primera predicción estratégica de Praevisio AI sobre el riesgo de inestabilidad social en Colombia, Perú y Argentina para los próximos 6 meses, correlacionando datos climáticos extremos con indicadores socioeconómicos.

## Índices de Riesgo
- **Colombia**: ${riskAssessments.COL?.riskScore?.toFixed(1) || 'N/A'}/10 (${riskAssessments.COL?.level || 'N/A'})
- **Perú**: ${riskAssessments.PER?.riskScore?.toFixed(1) || 'N/A'}/10 (${riskAssessments.PER?.level || 'N/A'})
- **Argentina**: ${riskAssessments.ARG?.riskScore?.toFixed(1) || 'N/A'}/10 (${riskAssessments.ARG?.level || 'N/A'})

## Análisis de Correlación (IA Explicable)
${Object.entries(correlations).map(([country, corr]) =>
  `### ${country}\n${corr.correlations?.map(c => `- ${c.explanation}`).join('\n') || 'No correlations available'}\n`
).join('\n')}

## Proyecciones y Escenarios
- **Colombia**: Alto riesgo debido a sequías prolongadas en regiones agrícolas y desempleo creciente.
- **Perú**: Riesgo medio con correlación entre eventos climáticos extremos y protestas sociales.
- **Argentina**: Riesgo alto por inflación extrema combinada con estrés climático.

## Recomendaciones de Mitigación
1. Implementar programas de apoyo agrícola en zonas de sequía.
2. Monitorear indicadores económicos y sociales en tiempo real.
3. Desarrollar estrategias de resiliencia climática urbana.

Generado por Praevisio AI - ${new Date().toISOString()}
`;

        const reportPath = path.resolve(process.cwd(), 'INTELLIGENCE_REPORT_001.md');
        fs.writeFileSync(reportPath, reportContent);
        log({ taskId: 'report-generation', description: `Informe generado: ${reportPath}`, status: 'completed' });
      }

      const finalReport = {
        summary: 'La misión se ha completado exitosamente.',
        aiExplanation: 'Todos los agentes y crews han completado sus tareas según el plan de ejecución.',
        dataSources: ['Consejo de Ética', 'Oráculo', 'Crews de Metatrón']
      };
      const finalLog = { status: 'completed', result: finalReport };
      log(finalLog);

      activeMissions.set(missionId, { logs: activeMissions.get(missionId).logs, status: 'completed', result: finalReport });
    } catch (error) {
      const errLog = { taskId: 'error', description: `Error: ${error.message}`, status: 'error' };
      log(errLog);
      activeMissions.set(missionId, { logs: activeMissions.get(missionId).logs, status: 'failed', error: error.message });
    }
  }

  getMissionLogs(missionId) {
    return activeMissions.get(missionId) || { logs: [], status: 'not_found' };
  }

  // Eternal Vigilance Methods
  startEternalVigilance() {
    console.log('[Aion] Iniciando la Vigilia Eterna...');
    this.startAutoPreservationFlow();
    this.startKnowledgeFlow();
    this.startProphecyFlow();
  }

  startAutoPreservationFlow() {
    const intervalMs = 5 * 60 * 1000; // 5 minutes for testing, change to desired interval
    this.perpetualFlows.autoPreservation.active = true;
    this.perpetualFlows.autoPreservation.intervalId = setInterval(async () => {
      try {
        console.log('[Auto-Preservation] Ejecutando chequeo de salud...');
        this.addToActivityFeed('Auto-Preservation', 'Iniciando chequeo de salud del sistema');

        // Run quality checks
        const qualityResult = await this.crews.quality.run({ task: 'health_check' });
        const securityResult = await this.cerberus.run({ task: 'security_audit' });

        this.perpetualFlows.autoPreservation.lastRun = new Date();
        this.addToActivityFeed('Auto-Preservation', `Chequeo completado. Calidad: ${JSON.stringify(qualityResult)}, Seguridad: ${JSON.stringify(securityResult)}`);

        // Check for anomalies and auto-heal
        if (qualityResult.issues || securityResult.vulnerabilities) {
          this.addToActivityFeed('Auto-Preservation', 'Anomalías detectadas, iniciando auto-sanación');
          await this.autoHeal(qualityResult, securityResult);
        }
      } catch (error) {
        console.error('[Auto-Preservation] Error:', error);
        this.addToActivityFeed('Auto-Preservation', `Error en chequeo: ${error.message}`);
      }
    }, intervalMs);
  }

  async autoHeal(qualityResult, securityResult) {
    // Create a repair mission
    const repairContract = {
      id: 'auto-repair',
      title: 'Auto-Reparación del Sistema',
      description: 'Reparar anomalías detectadas en chequeo de salud',
      issues: qualityResult.issues,
      vulnerabilities: securityResult.vulnerabilities
    };

    const missionId = `auto-repair-${Date.now()}`;
    this.startMission(missionId, repairContract, (log) => {
      this.addToActivityFeed('Auto-Repair', log.description);
    });
  }

  startKnowledgeFlow() {
    const intervalMs = 10 * 60 * 1000; // 10 minutes
    this.perpetualFlows.knowledge.active = true;
    this.perpetualFlows.knowledge.intervalId = setInterval(async () => {
      try {
        console.log('[Knowledge] Escaneando fuentes de datos...');
        this.addToActivityFeed('Knowledge', 'Escaneando fuentes externas para oportunidades');

        const opportunities = await this.kairos.run({ task: 'scan_sources' });
        this.perpetualFlows.knowledge.lastRun = new Date();

        if (opportunities.newSources || opportunities.disruptiveTech) {
          this.addToActivityFeed('Knowledge', `Oportunidades detectadas: ${JSON.stringify(opportunities)}`);
          await this.proposeExpansionMission(opportunities);
        } else {
          this.addToActivityFeed('Knowledge', 'No se detectaron nuevas oportunidades');
        }
      } catch (error) {
        console.error('[Knowledge] Error:', error);
        this.addToActivityFeed('Knowledge', `Error en escaneo: ${error.message}`);
      }
    }, intervalMs);
  }

  async proposeExpansionMission(opportunities) {
    const expansionContract = {
      id: 'expansion-proposal',
      title: 'Propuesta de Expansión',
      description: 'Nueva fuente de datos o tecnología disruptiva detectada',
      opportunities
    };

    const missionId = `expansion-${Date.now()}`;
    this.startMission(missionId, expansionContract, (log) => {
      this.addToActivityFeed('Expansion', log.description);
    });
  }

  startProphecyFlow() {
    const intervalMs = 15 * 60 * 1000; // 15 minutes
    this.perpetualFlows.prophecy.active = true;
    this.perpetualFlows.prophecy.intervalId = setInterval(async () => {
      try {
        console.log('[Prophecy] Actualizando índices de riesgo...');
        this.addToActivityFeed('Prophecy', 'Actualizando índices de riesgo global');

        const riskData = await this.runProphecyMission();
        this.riskIndices = riskData;
        this.perpetualFlows.prophecy.lastRun = new Date();

        // Check for alerts
        this.checkRiskAlerts(riskData);
        this.addToActivityFeed('Prophecy', `Índices actualizados: ${JSON.stringify(riskData)}`);
      } catch (error) {
        console.error('[Prophecy] Error:', error);
        this.addToActivityFeed('Prophecy', `Error en actualización: ${error.message}`);
      }
    }, intervalMs);
  }

  async runProphecyMission() {
    // Extract the prophecy logic from the special mission
    const countries = ['COL', 'PER', 'ARG'];
    const startDate = new Date(Date.now() - 30 * 24 * 60 * 60 * 1000).toISOString().split('T')[0]; // 30 days ago
    const endDate = new Date().toISOString().split('T')[0];
    const startYear = new Date().getFullYear().toString();
    const endYear = startYear;

    // Acquire data (simplified)
    const climateData = {};
    for (const country of countries) {
      climateData[country] = [
        { month: 'Current', droughtRisk: Math.random() * 0.5 + 0.3, temperature: 25 + Math.random() * 5 }
      ];
    }

    const gdelt = new GdeltIntegration();
    const socialData = {};
    for (const country of countries) {
      socialData[country] = await gdelt.getSocialEvents(country, startDate, endDate).catch(() => ({ socialIntensity: Math.random() * 10 }));
    }

    const worldBank = new WorldBankIntegration();
    const economicData = {};
    for (const country of countries) {
      economicData[country] = await worldBank.getKeyEconomicData(country, startYear, endYear).catch(() => ({ indicators: {} }));
    }

    // Analyze correlations and risks
    const riskAssessments = {};
    for (const country of countries) {
      const correlationAgent = new MetatronAgent('CorrelationAgent');
      const corrResult = await correlationAgent.run({
        climateData: climateData[country],
        socialData: socialData[country],
        economicData: economicData[country]
      });

      const riskAgent = new MetatronAgent('RiskAssessmentAgent');
      const riskResult = await riskAgent.run({ correlations: corrResult });
      riskAssessments[country] = riskResult;
    }

    return riskAssessments;
  }

  checkRiskAlerts(riskData) {
    const threshold = 7.0; // Configurable
    for (const [country, data] of Object.entries(riskData)) {
      if (data.riskScore > threshold) {
        this.addToActivityFeed('Alert', `ALERTA: Índice de riesgo alto en ${country} - ${data.riskScore}/10`);
        // Generate alert report
        this.generateAlertReport(country, data);
      }
    }
  }

  async generateAlertReport(country, riskData) {
    const reportContent = `# ALERTA PREDICTIVA - ${country}

Índice de Riesgo: ${riskData.riskScore}/10 (${riskData.level})
Timestamp: ${new Date().toISOString()}

Recomendaciones:
- Monitorear indicadores económicos y sociales
- Preparar estrategias de mitigación climática
- Evaluar estabilidad social

Generado por Praevisio AI - Vigilia Eterna
`;

    const fs = await import('fs');
    const path = await import('path');
    const reportPath = path.resolve(process.cwd(), `ALERT_${country}_${Date.now()}.md`);
    fs.writeFileSync(reportPath, reportContent);
    this.addToActivityFeed('Alert', `Reporte de alerta generado: ${reportPath}`);
  }

  addToActivityFeed(flow, message) {
    const entry = {
      timestamp: new Date().toISOString(),
      flow,
      message
    };
    this.activityFeed.unshift(entry); // Add to beginning
    if (this.activityFeed.length > 100) this.activityFeed.pop(); // Keep last 100
  }

  getVigilanceStatus() {
    return {
      flows: this.perpetualFlows,
      riskIndices: this.riskIndices,
      activityFeed: this.activityFeed.slice(0, 20) // Last 20 activities
    };
  }

  stopEternalVigilance() {
    Object.values(this.perpetualFlows).forEach(flow => {
      if (flow.intervalId) {
        clearInterval(flow.intervalId);
        flow.active = false;
      }
    });
    console.log('[Aion] Vigilia Eterna detenida');
=======
  }

  async startMission(missionId, missionContract, logCallback) {
    activeMissions.set(missionId, { logs: [], status: 'running' });

    const log = (task) => {
      logCallback(task);
      publish(missionId, task);
      const mission = activeMissions.get(missionId);
      if (mission) {
        mission.logs.push(task);
      }
      // Persist log to Chroma (best-effort)
      try {
        if (this.chromaClient && this.chromaClient.upsertLog) {
          this.chromaClient.upsertLog(missionId, task).catch(() => {});
        }
      } catch (e) { /* ignore persistence errors */ }
      // Persist to Neo4j (best-effort): create a Mission node and a Log node
      try {
        if (this.neo4jDriver) {
          const session = this.neo4jDriver.session();
          const q = `MERGE (m:Mission {id: $missionId})
                     MERGE (l:Log {id: $logId})
                     SET l += $logProps
                     MERGE (m)-[:HAS_LOG]->(l)`;
          const params = {
            missionId,
            logId: task.taskId || (`log-${Date.now()}-${Math.floor(Math.random()*10000)}`),
            logProps: { ...task, ts: Date.now() }
          };
          // Ensure we catch async errors from the driver so they don't become unhandled
          session.run(q, params).catch(() => { /* ignore runtime errors */ }).finally(() => session.close());
        }
      } catch (e) { /* ignore neo4j errors */ }
    };

    try {
      log({ taskId: 'ethics-council', description: 'Consultando al Consejo de Ética...', status: 'in_progress' });
      const ethicalApproval = await this.ethicsCouncil.run(missionContract);
      if (!ethicalApproval.approved) {
        throw new Error(`Misión rechazada por el Consejo de Ética: ${ethicalApproval.reason}`);
      }
      log({ taskId: 'ethics-council', description: 'Misión aprobada por el Consejo de Ética.', status: 'completed' });

      log({ taskId: 'oracle', description: 'Consultando al Oráculo para un informe de Pre-Mortem...', status: 'in_progress' });
      const preMortemReport = await this.oracle.run(missionContract);
      log({ taskId: 'oracle', description: `Informe de Pre-Mortem recibido: ${preMortemReport.summary}`, status: 'completed' });

      log({ taskId: 'planning-crew', description: 'La Crew de Planificación está diseñando el plan de ejecución...', status: 'in_progress' });
      const executionPlan = await this.crews.planning.run({ missionContract, preMortemReport });
      log({ taskId: 'planning-crew', description: 'Plan de ejecución creado.', status: 'completed' });

      log({ taskId: 'development-crew', description: 'La Crew de Desarrollo está implementando la solución...', status: 'in_progress' });
      const developmentResult = await this.crews.development.run({ executionPlan });
      log({ taskId: 'development-crew', description: 'Implementación completada.', status: 'completed' });

      log({ taskId: 'quality-crew', description: 'La Crew de Calidad está verificando la solución...', status: 'in_progress' });
      const qualityResult = await this.crews.quality.run({ developmentResult });
      log({ taskId: 'quality-crew', description: 'Verificación de calidad completada.', status: 'completed' });

      log({ taskId: 'deployment-crew', description: 'La Crew de Despliegue está desplegando la solución...', status: 'in_progress' });
      const deploymentResult = await this.crews.deployment.run({ qualityResult });
      log({ taskId: 'deployment-crew', description: 'Despliegue completado.', status: 'completed' });

      // Special flow: if this is the genesis Tyche mission, create the Tyche agent and run it
      if (missionContract && missionContract.id === 'genesis-tyche') {
        log({ taskId: 'tyche-init', description: 'Inicializando agente Tyche...', status: 'in_progress' });
        const tyche = new MetatronAgent('Tyche');
        const tycheResult = await tyche.run({ context: 'Analizar flaky tests en repositorio local y proponer correcciones.' });
        log({ taskId: 'tyche', description: `Tyche result: ${JSON.stringify(tycheResult)}`, status: 'completed' });

        // If Tyche provided a fix, simulate creating a local PR by writing to tmp/
        try {
          const fs = await import('fs');
          const path = await import('path');
          const prContent = `Tyche suggested fix:\n${JSON.stringify(tycheResult, null, 2)}\n`;
          const outDir = path.resolve(process.cwd(), 'tmp', 'tyche');
          if (!fs.existsSync(outDir)) fs.mkdirSync(outDir, { recursive: true });
          const prFile = path.join(outDir, `tyche_pr_${Date.now()}.txt`);
          fs.writeFileSync(prFile, prContent);
          log({ taskId: 'tyche-pr', description: `PR simulado creado: ${prFile}`, status: 'completed' });
        } catch (e) {
          log({ taskId: 'tyche-pr', description: `Error al crear PR simulado: ${e.message}`, status: 'error' });
        }
      }

      const finalReport = {
        summary: 'La misión se ha completado exitosamente.',
        aiExplanation: 'Todos los agentes y crews han completado sus tareas según el plan de ejecución.',
        dataSources: ['Consejo de Ética', 'Oráculo', 'Crews de Metatrón']
      };
      const finalLog = { status: 'completed', result: finalReport };
      log(finalLog);

      activeMissions.set(missionId, { logs: activeMissions.get(missionId).logs, status: 'completed', result: finalReport });
    } catch (error) {
      const errLog = { taskId: 'error', description: `Error: ${error.message}`, status: 'error' };
      log(errLog);
      activeMissions.set(missionId, { logs: activeMissions.get(missionId).logs, status: 'failed', error: error.message });
    }
  }

  getMissionLogs(missionId) {
    return activeMissions.get(missionId) || { logs: [], status: 'not_found' };
>>>>>>> 86562974
  }
}

const orchestrator = new MetatronOrchestrator();

export {
  orchestrator,
  MetatronOrchestrator,
};<|MERGE_RESOLUTION|>--- conflicted
+++ resolved
@@ -1,11 +1,6 @@
 import { getChromaClient, getNeo4jDriver } from './database.js';
 import { MetatronAgent } from './agents.js';
 import { publish } from './eventHub.js';
-<<<<<<< HEAD
-import GdeltIntegration from './integrations/GdeltIntegration.js';
-import WorldBankIntegration from './integrations/WorldBankIntegration.js';
-=======
->>>>>>> 86562974
 
 const activeMissions = new Map();
 
@@ -21,451 +16,6 @@
     };
     this.ethicsCouncil = new MetatronAgent('EthicsCouncil');
     this.oracle = new MetatronAgent('Oracle');
-<<<<<<< HEAD
-    this.kairos = new MetatronAgent('Kairos');
-    this.cerberus = new MetatronAgent('Cerberus'); // SecurityCrew
-    this.perpetualFlows = {
-      autoPreservation: { active: false, lastRun: null, intervalId: null },
-      knowledge: { active: false, lastRun: null, intervalId: null },
-      prophecy: { active: false, lastRun: null, intervalId: null }
-    };
-    this.riskIndices = {}; // Store current risk indices
-    this.activityFeed = []; // Feed of activities
-
-    // Start Eternal Vigilance
-    this.startEternalVigilance();
-  }
-
-  async startMission(missionId, missionContract, logCallback) {
-    activeMissions.set(missionId, { logs: [], status: 'running' });
-
-    const log = (task) => {
-      logCallback(task);
-      publish(missionId, task);
-      const mission = activeMissions.get(missionId);
-      if (mission) {
-        mission.logs.push(task);
-      }
-      // Persist log to Chroma (best-effort)
-      try {
-        if (this.chromaClient && this.chromaClient.upsertLog) {
-          this.chromaClient.upsertLog(missionId, task).catch(() => {});
-        }
-      } catch { /* ignore persistence errors */ }
-      // Persist to Neo4j (best-effort): create a Mission node and a Log node
-      try {
-        if (this.neo4jDriver) {
-          const session = this.neo4jDriver.session();
-          const q = `MERGE (m:Mission {id: $missionId})
-                     MERGE (l:Log {id: $logId})
-                     SET l += $logProps
-                     MERGE (m)-[:HAS_LOG]->(l)`;
-          const params = {
-            missionId,
-            logId: task.taskId || (`log-${Date.now()}-${Math.floor(Math.random()*10000)}`),
-            logProps: { ...task, ts: Date.now() }
-          };
-          // Ensure we catch async errors from the driver so they don't become unhandled
-          session.run(q, params).catch(() => { /* ignore runtime errors */ }).finally(() => session.close());
-        }
-      } catch { /* ignore neo4j errors */ }
-    };
-
-    try {
-      log({ taskId: 'ethics-council', description: 'Consultando al Consejo de Ética...', status: 'in_progress' });
-      const ethicalApproval = await this.ethicsCouncil.run(missionContract);
-      if (!ethicalApproval.approved) {
-        throw new Error(`Misión rechazada por el Consejo de Ética: ${ethicalApproval.reason}`);
-      }
-      log({ taskId: 'ethics-council', description: 'Misión aprobada por el Consejo de Ética.', status: 'completed' });
-
-      log({ taskId: 'oracle', description: 'Consultando al Oráculo para un informe de Pre-Mortem...', status: 'in_progress' });
-      const preMortemReport = await this.oracle.run(missionContract);
-      log({ taskId: 'oracle', description: `Informe de Pre-Mortem recibido: ${preMortemReport.summary}`, status: 'completed' });
-
-      log({ taskId: 'planning-crew', description: 'La Crew de Planificación está diseñando el plan de ejecución...', status: 'in_progress' });
-      const executionPlan = await this.crews.planning.run({ missionContract, preMortemReport });
-      log({ taskId: 'planning-crew', description: 'Plan de ejecución creado.', status: 'completed' });
-
-      log({ taskId: 'development-crew', description: 'La Crew de Desarrollo está implementando la solución...', status: 'in_progress' });
-      const developmentResult = await this.crews.development.run({ executionPlan });
-      log({ taskId: 'development-crew', description: 'Implementación completada.', status: 'completed' });
-
-      log({ taskId: 'quality-crew', description: 'La Crew de Calidad está verificando la solución...', status: 'in_progress' });
-      const qualityResult = await this.crews.quality.run({ developmentResult });
-      log({ taskId: 'quality-crew', description: 'Verificación de calidad completada.', status: 'completed' });
-
-      log({ taskId: 'deployment-crew', description: 'La Crew de Despliegue está desplegando la solución...', status: 'in_progress' });
-      await this.crews.deployment.run({ qualityResult });
-      log({ taskId: 'deployment-crew', description: 'Despliegue completado.', status: 'completed' });
-
-      // Special flow: if this is the genesis Tyche mission, create the Tyche agent and run it
-      if (missionContract && missionContract.id === 'genesis-tyche') {
-        log({ taskId: 'tyche-init', description: 'Inicializando agente Tyche...', status: 'in_progress' });
-        const tyche = new MetatronAgent('Tyche');
-        const tycheResult = await tyche.run({ context: 'Analizar flaky tests en repositorio local y proponer correcciones.' });
-        log({ taskId: 'tyche', description: `Tyche result: ${JSON.stringify(tycheResult)}`, status: 'completed' });
-
-        // If Tyche provided a fix, simulate creating a local PR by writing to tmp/
-        try {
-          const fs = await import('fs');
-          const path = await import('path');
-          const prContent = `Tyche suggested fix:\n${JSON.stringify(tycheResult, null, 2)}\n`;
-          const outDir = path.resolve(process.cwd(), 'tmp', 'tyche');
-          if (!fs.existsSync(outDir)) fs.mkdirSync(outDir, { recursive: true });
-          const prFile = path.join(outDir, `tyche_pr_${Date.now()}.txt`);
-          fs.writeFileSync(prFile, prContent);
-          log({ taskId: 'tyche-pr', description: `PR simulado creado: ${prFile}`, status: 'completed' });
-        } catch (e) {
-          log({ taskId: 'tyche-pr', description: `Error al crear PR simulado: ${e.message}`, status: 'error' });
-        }
-      }
-
-      // Special flow: if this is the prophecy mission, execute the mission agents
-      if (missionContract && missionContract.id === 'prophecy-001-latam-social-climate') {
-        const countries = ['COL', 'PER', 'ARG']; // Colombia, Peru, Argentina
-        const startDate = '2024-01-01';
-        const endDate = '2024-12-31';
-        const startYear = '2023';
-        const endYear = '2024';
-
-        log({ taskId: 'data-acquisition', description: 'Adquiriendo datos climáticos, sociales y económicos...', status: 'in_progress' });
-        const dataAcquisitionAgent = new MetatronAgent('DataAcquisitionAgent');
-        await dataAcquisitionAgent.run({});
-
-        // Acquire climate data
-        const climateData = {};
-        for (const country of countries) {
-          // Mock climate data for LATAM countries
-          climateData[country] = [
-            { month: 'Jan', droughtRisk: 0.3, temperature: 28 },
-            { month: 'Feb', droughtRisk: 0.4, temperature: 29 },
-            { month: 'Mar', droughtRisk: 0.6, temperature: 27 },
-            { month: 'Apr', droughtRisk: 0.7, temperature: 26 },
-            { month: 'May', droughtRisk: 0.8, temperature: 25 },
-            { month: 'Jun', droughtRisk: 0.9, temperature: 24 }
-          ];
-        }
-
-        // Acquire social data using GDELT
-        const gdelt = new GdeltIntegration();
-        const socialData = {};
-        for (const country of countries) {
-          socialData[country] = await gdelt.getSocialEvents(country, startDate, endDate);
-        }
-
-        // Acquire economic data using World Bank
-        const worldBank = new WorldBankIntegration();
-        const economicData = {};
-        for (const country of countries) {
-          economicData[country] = await worldBank.getKeyEconomicData(country, startYear, endYear);
-        }
-
-        log({ taskId: 'data-acquisition', description: 'Datos adquiridos exitosamente.', status: 'completed' });
-
-        log({ taskId: 'signal-analysis', description: 'Analizando señales de riesgo...', status: 'in_progress' });
-        const signalAnalysisAgent = new MetatronAgent('SignalAnalysisAgent');
-        await signalAnalysisAgent.run({ climateData, socialData, economicData });
-        log({ taskId: 'signal-analysis', description: 'Análisis de señales completado.', status: 'completed' });
-
-        log({ taskId: 'correlation-analysis', description: 'Analizando correlaciones entre datos...', status: 'in_progress' });
-        const correlationAgent = new MetatronAgent('CorrelationAgent');
-        const correlations = {};
-        for (const country of countries) {
-          const corrResult = await correlationAgent.run({
-            climateData: climateData[country],
-            socialData: socialData[country],
-            economicData: economicData[country]
-          });
-          correlations[country] = corrResult;
-        }
-        log({ taskId: 'correlation-analysis', description: 'Análisis de correlaciones completado.', status: 'completed' });
-
-        log({ taskId: 'risk-assessment', description: 'Evaluando índices de riesgo...', status: 'in_progress' });
-        const riskAssessmentAgent = new MetatronAgent('RiskAssessmentAgent');
-        const riskAssessments = {};
-        for (const country of countries) {
-          const riskResult = await riskAssessmentAgent.run({ correlations: correlations[country] });
-          riskAssessments[country] = riskResult;
-        }
-        log({ taskId: 'risk-assessment', description: 'Evaluación de riesgos completada.', status: 'completed' });
-
-        log({ taskId: 'report-generation', description: 'Generando informe de inteligencia...', status: 'in_progress' });
-        const reportGenerationAgent = new MetatronAgent('ReportGenerationAgent');
-        await reportGenerationAgent.run({ riskAssessments, correlations });
-
-        // Generate the INTELLIGENCE_REPORT_001.md
-        const fs = await import('fs');
-        const path = await import('path');
-        const reportContent = `# INTELLIGENCE_REPORT_001: Riesgo de Inestabilidad Social en LATAM
-
-## Resumen Ejecutivo
-Este informe presenta la primera predicción estratégica de Praevisio AI sobre el riesgo de inestabilidad social en Colombia, Perú y Argentina para los próximos 6 meses, correlacionando datos climáticos extremos con indicadores socioeconómicos.
-
-## Índices de Riesgo
-- **Colombia**: ${riskAssessments.COL?.riskScore?.toFixed(1) || 'N/A'}/10 (${riskAssessments.COL?.level || 'N/A'})
-- **Perú**: ${riskAssessments.PER?.riskScore?.toFixed(1) || 'N/A'}/10 (${riskAssessments.PER?.level || 'N/A'})
-- **Argentina**: ${riskAssessments.ARG?.riskScore?.toFixed(1) || 'N/A'}/10 (${riskAssessments.ARG?.level || 'N/A'})
-
-## Análisis de Correlación (IA Explicable)
-${Object.entries(correlations).map(([country, corr]) =>
-  `### ${country}\n${corr.correlations?.map(c => `- ${c.explanation}`).join('\n') || 'No correlations available'}\n`
-).join('\n')}
-
-## Proyecciones y Escenarios
-- **Colombia**: Alto riesgo debido a sequías prolongadas en regiones agrícolas y desempleo creciente.
-- **Perú**: Riesgo medio con correlación entre eventos climáticos extremos y protestas sociales.
-- **Argentina**: Riesgo alto por inflación extrema combinada con estrés climático.
-
-## Recomendaciones de Mitigación
-1. Implementar programas de apoyo agrícola en zonas de sequía.
-2. Monitorear indicadores económicos y sociales en tiempo real.
-3. Desarrollar estrategias de resiliencia climática urbana.
-
-Generado por Praevisio AI - ${new Date().toISOString()}
-`;
-
-        const reportPath = path.resolve(process.cwd(), 'INTELLIGENCE_REPORT_001.md');
-        fs.writeFileSync(reportPath, reportContent);
-        log({ taskId: 'report-generation', description: `Informe generado: ${reportPath}`, status: 'completed' });
-      }
-
-      const finalReport = {
-        summary: 'La misión se ha completado exitosamente.',
-        aiExplanation: 'Todos los agentes y crews han completado sus tareas según el plan de ejecución.',
-        dataSources: ['Consejo de Ética', 'Oráculo', 'Crews de Metatrón']
-      };
-      const finalLog = { status: 'completed', result: finalReport };
-      log(finalLog);
-
-      activeMissions.set(missionId, { logs: activeMissions.get(missionId).logs, status: 'completed', result: finalReport });
-    } catch (error) {
-      const errLog = { taskId: 'error', description: `Error: ${error.message}`, status: 'error' };
-      log(errLog);
-      activeMissions.set(missionId, { logs: activeMissions.get(missionId).logs, status: 'failed', error: error.message });
-    }
-  }
-
-  getMissionLogs(missionId) {
-    return activeMissions.get(missionId) || { logs: [], status: 'not_found' };
-  }
-
-  // Eternal Vigilance Methods
-  startEternalVigilance() {
-    console.log('[Aion] Iniciando la Vigilia Eterna...');
-    this.startAutoPreservationFlow();
-    this.startKnowledgeFlow();
-    this.startProphecyFlow();
-  }
-
-  startAutoPreservationFlow() {
-    const intervalMs = 5 * 60 * 1000; // 5 minutes for testing, change to desired interval
-    this.perpetualFlows.autoPreservation.active = true;
-    this.perpetualFlows.autoPreservation.intervalId = setInterval(async () => {
-      try {
-        console.log('[Auto-Preservation] Ejecutando chequeo de salud...');
-        this.addToActivityFeed('Auto-Preservation', 'Iniciando chequeo de salud del sistema');
-
-        // Run quality checks
-        const qualityResult = await this.crews.quality.run({ task: 'health_check' });
-        const securityResult = await this.cerberus.run({ task: 'security_audit' });
-
-        this.perpetualFlows.autoPreservation.lastRun = new Date();
-        this.addToActivityFeed('Auto-Preservation', `Chequeo completado. Calidad: ${JSON.stringify(qualityResult)}, Seguridad: ${JSON.stringify(securityResult)}`);
-
-        // Check for anomalies and auto-heal
-        if (qualityResult.issues || securityResult.vulnerabilities) {
-          this.addToActivityFeed('Auto-Preservation', 'Anomalías detectadas, iniciando auto-sanación');
-          await this.autoHeal(qualityResult, securityResult);
-        }
-      } catch (error) {
-        console.error('[Auto-Preservation] Error:', error);
-        this.addToActivityFeed('Auto-Preservation', `Error en chequeo: ${error.message}`);
-      }
-    }, intervalMs);
-  }
-
-  async autoHeal(qualityResult, securityResult) {
-    // Create a repair mission
-    const repairContract = {
-      id: 'auto-repair',
-      title: 'Auto-Reparación del Sistema',
-      description: 'Reparar anomalías detectadas en chequeo de salud',
-      issues: qualityResult.issues,
-      vulnerabilities: securityResult.vulnerabilities
-    };
-
-    const missionId = `auto-repair-${Date.now()}`;
-    this.startMission(missionId, repairContract, (log) => {
-      this.addToActivityFeed('Auto-Repair', log.description);
-    });
-  }
-
-  startKnowledgeFlow() {
-    const intervalMs = 10 * 60 * 1000; // 10 minutes
-    this.perpetualFlows.knowledge.active = true;
-    this.perpetualFlows.knowledge.intervalId = setInterval(async () => {
-      try {
-        console.log('[Knowledge] Escaneando fuentes de datos...');
-        this.addToActivityFeed('Knowledge', 'Escaneando fuentes externas para oportunidades');
-
-        const opportunities = await this.kairos.run({ task: 'scan_sources' });
-        this.perpetualFlows.knowledge.lastRun = new Date();
-
-        if (opportunities.newSources || opportunities.disruptiveTech) {
-          this.addToActivityFeed('Knowledge', `Oportunidades detectadas: ${JSON.stringify(opportunities)}`);
-          await this.proposeExpansionMission(opportunities);
-        } else {
-          this.addToActivityFeed('Knowledge', 'No se detectaron nuevas oportunidades');
-        }
-      } catch (error) {
-        console.error('[Knowledge] Error:', error);
-        this.addToActivityFeed('Knowledge', `Error en escaneo: ${error.message}`);
-      }
-    }, intervalMs);
-  }
-
-  async proposeExpansionMission(opportunities) {
-    const expansionContract = {
-      id: 'expansion-proposal',
-      title: 'Propuesta de Expansión',
-      description: 'Nueva fuente de datos o tecnología disruptiva detectada',
-      opportunities
-    };
-
-    const missionId = `expansion-${Date.now()}`;
-    this.startMission(missionId, expansionContract, (log) => {
-      this.addToActivityFeed('Expansion', log.description);
-    });
-  }
-
-  startProphecyFlow() {
-    const intervalMs = 15 * 60 * 1000; // 15 minutes
-    this.perpetualFlows.prophecy.active = true;
-    this.perpetualFlows.prophecy.intervalId = setInterval(async () => {
-      try {
-        console.log('[Prophecy] Actualizando índices de riesgo...');
-        this.addToActivityFeed('Prophecy', 'Actualizando índices de riesgo global');
-
-        const riskData = await this.runProphecyMission();
-        this.riskIndices = riskData;
-        this.perpetualFlows.prophecy.lastRun = new Date();
-
-        // Check for alerts
-        this.checkRiskAlerts(riskData);
-        this.addToActivityFeed('Prophecy', `Índices actualizados: ${JSON.stringify(riskData)}`);
-      } catch (error) {
-        console.error('[Prophecy] Error:', error);
-        this.addToActivityFeed('Prophecy', `Error en actualización: ${error.message}`);
-      }
-    }, intervalMs);
-  }
-
-  async runProphecyMission() {
-    // Extract the prophecy logic from the special mission
-    const countries = ['COL', 'PER', 'ARG'];
-    const startDate = new Date(Date.now() - 30 * 24 * 60 * 60 * 1000).toISOString().split('T')[0]; // 30 days ago
-    const endDate = new Date().toISOString().split('T')[0];
-    const startYear = new Date().getFullYear().toString();
-    const endYear = startYear;
-
-    // Acquire data (simplified)
-    const climateData = {};
-    for (const country of countries) {
-      climateData[country] = [
-        { month: 'Current', droughtRisk: Math.random() * 0.5 + 0.3, temperature: 25 + Math.random() * 5 }
-      ];
-    }
-
-    const gdelt = new GdeltIntegration();
-    const socialData = {};
-    for (const country of countries) {
-      socialData[country] = await gdelt.getSocialEvents(country, startDate, endDate).catch(() => ({ socialIntensity: Math.random() * 10 }));
-    }
-
-    const worldBank = new WorldBankIntegration();
-    const economicData = {};
-    for (const country of countries) {
-      economicData[country] = await worldBank.getKeyEconomicData(country, startYear, endYear).catch(() => ({ indicators: {} }));
-    }
-
-    // Analyze correlations and risks
-    const riskAssessments = {};
-    for (const country of countries) {
-      const correlationAgent = new MetatronAgent('CorrelationAgent');
-      const corrResult = await correlationAgent.run({
-        climateData: climateData[country],
-        socialData: socialData[country],
-        economicData: economicData[country]
-      });
-
-      const riskAgent = new MetatronAgent('RiskAssessmentAgent');
-      const riskResult = await riskAgent.run({ correlations: corrResult });
-      riskAssessments[country] = riskResult;
-    }
-
-    return riskAssessments;
-  }
-
-  checkRiskAlerts(riskData) {
-    const threshold = 7.0; // Configurable
-    for (const [country, data] of Object.entries(riskData)) {
-      if (data.riskScore > threshold) {
-        this.addToActivityFeed('Alert', `ALERTA: Índice de riesgo alto en ${country} - ${data.riskScore}/10`);
-        // Generate alert report
-        this.generateAlertReport(country, data);
-      }
-    }
-  }
-
-  async generateAlertReport(country, riskData) {
-    const reportContent = `# ALERTA PREDICTIVA - ${country}
-
-Índice de Riesgo: ${riskData.riskScore}/10 (${riskData.level})
-Timestamp: ${new Date().toISOString()}
-
-Recomendaciones:
-- Monitorear indicadores económicos y sociales
-- Preparar estrategias de mitigación climática
-- Evaluar estabilidad social
-
-Generado por Praevisio AI - Vigilia Eterna
-`;
-
-    const fs = await import('fs');
-    const path = await import('path');
-    const reportPath = path.resolve(process.cwd(), `ALERT_${country}_${Date.now()}.md`);
-    fs.writeFileSync(reportPath, reportContent);
-    this.addToActivityFeed('Alert', `Reporte de alerta generado: ${reportPath}`);
-  }
-
-  addToActivityFeed(flow, message) {
-    const entry = {
-      timestamp: new Date().toISOString(),
-      flow,
-      message
-    };
-    this.activityFeed.unshift(entry); // Add to beginning
-    if (this.activityFeed.length > 100) this.activityFeed.pop(); // Keep last 100
-  }
-
-  getVigilanceStatus() {
-    return {
-      flows: this.perpetualFlows,
-      riskIndices: this.riskIndices,
-      activityFeed: this.activityFeed.slice(0, 20) // Last 20 activities
-    };
-  }
-
-  stopEternalVigilance() {
-    Object.values(this.perpetualFlows).forEach(flow => {
-      if (flow.intervalId) {
-        clearInterval(flow.intervalId);
-        flow.active = false;
-      }
-    });
-    console.log('[Aion] Vigilia Eterna detenida');
-=======
   }
 
   async startMission(missionId, missionContract, logCallback) {
@@ -571,7 +121,6 @@
 
   getMissionLogs(missionId) {
     return activeMissions.get(missionId) || { logs: [], status: 'not_found' };
->>>>>>> 86562974
   }
 }
 
